<!DOCTYPE html>
<html lang="ja">
<head>
    <meta charset="UTF-8">
    <meta name="viewport" content="width=device-width, initial-scale=1.0">
    <meta name="description" content="野崎大翔 - UIUXデザイナー・グラフィックデザイナーのポートフォリオ">
    <meta name="keywords" content="野崎大翔, UIUXデザイン, グラフィックデザイン, Figma, Adobe, ポートフォリオ">
    <title>野崎大翔 | UIUXデザイナーポートフォリオ</title>
    
    <!-- Preload critical resources -->
    <link rel="preload" href="https://fonts.googleapis.com/css2?family=Noto+Sans+JP:wght@300;400;500;700&display=swap" as="style">
    <link rel="preload" href="./css/variables.css" as="style">
    <link rel="preload" href="./js/utils.js" as="script">
    
    <!-- Google Fonts -->
    <link href="https://fonts.googleapis.com/css2?family=Noto+Sans+JP:wght@300;400;500;700&display=swap" rel="stylesheet">
    
    <!-- Font Awesome -->
    <link rel="stylesheet" href="https://cdnjs.cloudflare.com/ajax/libs/font-awesome/6.4.0/css/all.min.css">
    
    <!-- Swiper CSS -->
    <link rel="stylesheet" href="https://unpkg.com/swiper/swiper-bundle.min.css">
    
    <!-- Modular CSS -->
    <link rel="stylesheet" href="css/variables.css">
    <link rel="stylesheet" href="css/base.css">
    <link rel="stylesheet" href="css/components.css">
    <link rel="stylesheet" href="css/layout.css">
    <link rel="stylesheet" href="css/animations.css">
    
    <!-- Theme Color -->
    <meta name="theme-color" content="#e91e63">
    <meta name="apple-mobile-web-app-capable" content="yes">
    <meta name="apple-mobile-web-app-status-bar-style" content="black-translucent">
</head>
<body>
    <!-- Loading Screen -->
    <div class="loading" id="loading">
        <div class="loading__spinner"></div>
        <p class="loading__text">ポートフォリオを読み込み中...</p>
    </div>

    <!-- Header -->
    <header class="header" id="header">
        <nav class="nav container">
            <a href="index.html" class="nav__logo">
                <i class="fas fa-arrow-left"></i> ホームに戻る
            </a>

            <div class="nav__menu" id="nav-menu">
                <ul class="nav__list grid">
                    <li class="nav__item">
                        <a href="#home" class="nav__link active-link">
                            <i class="fas fa-home nav__icon"></i>ホーム
                        </a>
                    </li>
                    <li class="nav__item">
                        <a href="#about" class="nav__link">
                            <i class="fas fa-user nav__icon"></i>プロフィール
                        </a>
                    </li>
                    <li class="nav__item">
                        <a href="#skills" class="nav__link">
                            <i class="fas fa-code nav__icon"></i>スキル
                        </a>
                    </li>
                    <li class="nav__item">
                        <a href="#portfolio" class="nav__link">
                            <i class="fas fa-briefcase nav__icon"></i>プロジェクト
                        </a>
                    </li>
                    <li class="nav__item">
                        <a href="#contact" class="nav__link">
                            <i class="fas fa-paper-plane nav__icon"></i>コンタクト
                        </a>
                    </li>
                </ul>
            </div>

            <div class="nav__toggle" id="nav-toggle">
                <i class="fas fa-bars"></i>
            </div>
        </nav>
    </header>

    <!-- Main -->
    <main class="main">
        <!-- Home -->
        <section class="home section" id="home" data-animation="fadeIn">
            <div class="home__container container grid">
                <div class="home__content grid">
                    <div class="home__social">
                        <a href="https://behance.net/satoh-hanako" target="_blank" class="home__social-icon">
                            <i class="fab fa-behance"></i>
                        </a>
                        <a href="https://dribbble.com/satoh-hanako" target="_blank" class="home__social-icon">
                            <i class="fab fa-dribbble"></i>
                        </a>
                        <a href="https://instagram.com/satoh_design" target="_blank" class="home__social-icon">
                            <i class="fab fa-instagram"></i>
                        </a>
                    </div>

                    <div class="home-profile__main">
                        <!-- 写真フレーム -->
                        <div class="photo-frame">
                            <div class="photo-frame__container">
                                <img src="image/person2_face.jpg" alt="野崎大翔" class="photo-frame__img">
                                <div class="photo-frame__decoration">
                                    <div class="photo-frame__corner photo-frame__corner--top-left"></div>
                                    <div class="photo-frame__corner photo-frame__corner--top-right"></div>
                                    <div class="photo-frame__corner photo-frame__corner--bottom-left"></div>
                                    <div class="photo-frame__corner photo-frame__corner--bottom-right"></div>
                                </div>
                            </div>
                        </div>

                    <div class="home__data">
                        <h1 class="home__title">こんにちは、野崎大翔です</h1>
                        <h3 class="home__subtitle"></h3>
                        <p class="home__description">
                            バイクが大好きな大学生です。時間があればツーリングに出かけ、風を感じながら
                            自然の中を走るのが一番のリフレッシュ方法です。現在は居酒屋でアルバイトをし
                            ており、接客を通してコミュニケーション能力や気配りの大切さを学んでいます。
                    </div>
                </div>

                <div class="home__scroll">
                    <a href="#about" class="home__scroll-button button--flex">
                        <i class="fas fa-mouse home__scroll-mouse"></i>
                        <span class="home__scroll-name">スクロール</span>
                        <i class="fas fa-arrow-down home__scroll-arrow"></i>
                    </a>
                </div>
            </div>
        </section>

        <!-- About -->
                            <!-- プロフィール詳細 -->
                            <div class="home-profile__details">
                                <div class="profile-detail-item">
                                    <i class="fas fa-birthday-cake profile-detail-icon"></i>
                                    <div class="profile-detail-content">
                                        <span class="profile-detail-label">誕生日</span>
                                        <span class="profile-detail-value">2004年1月7日 (21歳)</span>
                                    </div>
                                </div>
                                
                                <div class="profile-detail-item">
                                    <i class="fas fa-map-marker-alt profile-detail-icon"></i>
                                    <div class="profile-detail-content">
                                        <span class="profile-detail-label">所在地</span>
                                        <span class="profile-detail-value">日本 🇯🇵</span>
                                    </div>
                                </div>
                                
                                <div class="profile-detail-item">
                                    <i class="fas fa-graduation-cap profile-detail-icon"></i>
                                    <div class="profile-detail-content">
                                        <span class="profile-detail-label">学歴</span>
                                        <span class="profile-detail-value">名城大学 在学中</span>
                                    </div>
                                </div>
                                
                                <div class="profile-detail-item">
                                    <i class="fas fa-briefcase profile-detail-icon"></i>
                                    <div class="profile-detail-content">
                                        <span class="profile-detail-label">職業</span>
                                        <span class="profile-detail-value">大学生</span>
                                    </div>
                                </div>
                            </div>
                        </div>
                    </div>
            <div class="about__container">

                <div class="about__data">

                    <div class="about__info">
                        <div>
                            <span class="about__info-title">0</span>
                            <span class="about__info-name">年間<br>経験</span>
                        </div>

                        <div>
                            <span class="about__info-title">0</span>
                            <span class="about__info-name">デザイン<br>プロジェクト</span>
                        </div>

                        <div>
                            <span class="about__info-title">0</span>
                            <span class="about__info-name">満足した<br>クライアント</span>
                        </div>
                    </div>

                    <div class="about__buttons">
                        <a download="" href="#" class="button button--flex">
                            ポートフォリオダウンロード<i class="fas fa-download button__icon"></i>
                        </a>
                    </div>
                </div>
                </div>
            </div>
        </section>

        <!-- Skills -->
        <section class="skills section" id="skills" data-animation="slideInRight">
            <div class="section__header" data-animation="fadeInUp">
                <h2 class="section__title">スキル</h2>
                <span class="section__subtitle">デザインスキル</span>
            </div>
            <div class="skills__container container grid">
                <div>
                    <!-- Skills 1 -->
                    <div class="skills__content skills__open">
                        <div class="skills__header">
                            <i class="fas fa-palette skills__icon"></i>

                            <div>
                                <h1 class="skills__title">居酒屋アルバイト</h1>
                                <span class="skills__subtitle">2年以上の経験</span>
                            </div>

                            <i class="fas fa-angle-down skills__arrow"></i>
                        </div>

                        <div class="skills__list grid">
                            <div class="skills__data">
                                <div class="skills__titles">
                                    <h3 class="skills__name">接客</h3>
                                    <span class="skills__number">95%</span>
                                </div>
                                <div class="skills__bar">
                                    <span class="skills__percentage" data-percentage="95"></span>
                                </div>
                            </div>

                            <div class="skills__data">
                                <div class="skills__titles">
                                    <h3 class="skills__name">キッチン</h3>
                                    <span class="skills__number">85%</span>
                                </div>
                                <div class="skills__bar">
<<<<<<< HEAD
                                    <span class="skills__percentage " style="width: 20%"></span>
=======
                                    <span class="skills__percentage" data-percentage="85"></span>
>>>>>>> a2733c86
                                </div>
                            </div>

                            <div class="skills__data">
                                <div class="skills__titles">
                                    <h3 class="skills__name">ドリンク</h3>
                                    <span class="skills__number">80%</span>
                                </div>
                                <div class="skills__bar">
                                    <span class="skills__percentage" data-percentage="80"></span>
                                </div>
                            </div>

                            <div class="skills__data">
                                <div class="skills__titles">
                                    <h3 class="skills__name">元気</h3>
                                    <span class="skills__number">90%</span>
                                </div>
                                <div class="skills__bar">
                                    <span class="skills__percentage" data-percentage="90"></span>
                                </div>
                            </div>
                        </div>
                    </div>

                    <!-- Skills 2 -->
                    <div class="skills__content skills__close">
                        <div class="skills__header">
                            <i class="fas fa-image skills__icon"></i>

                            <div>
                                <h1 class="skills__title">バイク整備</h1>
                                <span class="skills__subtitle">1年以上の経験</span>
                            </div>

                            <i class="fas fa-angle-down skills__arrow"></i>
                        </div>

                        <div class="skills__list grid">
                            <div class="skills__data">
                                <div class="skills__titles">
                                    <h3 class="skills__name">外装</h3>
                                    <span class="skills__number">88%</span>
                                </div>
                                <div class="skills__bar">
                                    <span class="skills__percentage" data-percentage="88"></span>
                                </div>
                            </div>

                            <div class="skills__data">
                                <div class="skills__titles">
                                    <h3 class="skills__name">内部組み立て</h3>
                                    <span class="skills__number">85%</span>
                                </div>
                                <div class="skills__bar">
                                    <span class="skills__percentage" data-percentage="85"></span>
                                </div>
                            </div>

                            <div class="skills__data">
                                <div class="skills__titles">
                                    <h3 class="skills__name">塗装</h3>
                                    <span class="skills__number">70%</span>
                                </div>
                                <div class="skills__bar">
                                    <span class="skills__percentage" data-percentage="70"></span>
                                </div>
                            </div>
                        </div>
                    </div>
                </div>

                <div>
                    <!-- Skills 3 -->
                    <div class="skills__content skills__close">
                        <div class="skills__header">
                            <i class="fas fa-search skills__icon"></i>

                            <div>
                                <h1 class="skills__title">ユーザーリサーチ</h1>
                                <span class="skills__subtitle">2年以上の経験</span>
                            </div>

                            <i class="fas fa-angle-down skills__arrow"></i>
                        </div>

                        <div class="skills__list grid">
                            <div class="skills__data">
                                <div class="skills__titles">
                                    <h3 class="skills__name">ユーザーインタビュー</h3>
                                    <span class="skills__number">85%</span>
                                </div>
                                <div class="skills__bar">
                                    <span class="skills__percentage" data-percentage="85"></span>
                                </div>
                            </div>

                            <div class="skills__data">
                                <div class="skills__titles">
                                    <h3 class="skills__name">ユーザビリティテスト</h3>
                                    <span class="skills__number">80%</span>
                                </div>
                                <div class="skills__bar">
                                    <span class="skills__percentage" data-percentage="80"></span>
                                </div>
                            </div>

                            <div class="skills__data">
                                <div class="skills__titles">
                                    <h3 class="skills__name">ペルソナ設計</h3>
                                    <span class="skills__number">75%</span>
                                </div>
                                <div class="skills__bar">
                                    <span class="skills__percentage" data-percentage="75"></span>
                                </div>
                            </div>
                        </div>
                    </div>
                </div>
            </div>
        </section>

        <!-- Portfolio -->
        <section class="portfolio section" id="portfolio" data-animation="fadeIn">
            <div class="section__header" data-animation="fadeInUp">
                <h2 class="section__title">ポートフォリオ</h2>
                <span class="section__subtitle">最近の作品</span>
            </div>

            <div class="portfolio__container container swiper-container">
                <div class="swiper-wrapper">
                    <!-- Portfolio 1 -->
                    <div class="portfolio__content grid swiper-slide">
                        <img src="https://via.placeholder.com/400x300/E91E63/FFFFFF?text=Eコマースアプリ" alt="" class="portfolio__img">

                        <div class="portfolio__data">
                            <h3 class="portfolio__title">Eコマースアプリ UIUX</h3>
                            <p class="portfolio__description">
                                ファッションブランド向けモバイルアプリのUIUXデザイン。
                                ユーザージャーニーマッピングからプロトタイプまで一貫してデザインしました。
                            </p>
                            <a href="#" class="button button--flex button--small portfolio__button">
                                詳細を見る
                                <i class="fas fa-arrow-right button__icon"></i>
                            </a>
                        </div>
                    </div>

                    <!-- Portfolio 2 -->
                    <div class="portfolio__content grid swiper-slide">
                        <img src="https://via.placeholder.com/400x300/E91E63/FFFFFF?text=企業サイト" alt="" class="portfolio__img">

                        <div class="portfolio__data">
                            <h3 class="portfolio__title">スタートアップ企業サイト</h3>
                            <p class="portfolio__description">
                                テクノロジー系スタートアップのコーポレートサイトデザイン。
                                ブランドアイデンティティに合わせたモダンで革新的なデザインを提案しました。
                            </p>
                            <a href="#" class="button button--flex button--small portfolio__button">
                                詳細を見る
                                <i class="fas fa-arrow-right button__icon"></i>
                            </a>
                        </div>
                    </div>

                    <!-- Portfolio 3 -->
                    <div class="portfolio__content grid swiper-slide">
                        <img src="https://via.placeholder.com/400x300/E91E63/FFFFFF?text=ダッシュボード" alt="" class="portfolio__img">

                        <div class="portfolio__data">
                            <h3 class="portfolio__title">データ分析ダッシュボード</h3>
                            <p class="portfolio__description">
                                B2B SaaS向けデータ分析ダッシュボードのUIデザイン。
                                複雑なデータを直感的に理解できるインターフェースを設計しました。
                            </p>
                            <a href="#" class="button button--flex button--small portfolio__button">
                                詳細を見る
                                <i class="fas fa-arrow-right button__icon"></i>
                            </a>
                        </div>
                    </div>
                </div>

                <!-- Add Pagination -->
                <div class="swiper-pagination"></div>
                <!-- Add Arrows -->
                <div class="swiper-button-next">
                    <i class="fas fa-angle-right swiper-portfolio-icon"></i>
                </div>
                <div class="swiper-button-prev">
                    <i class="fas fa-angle-left swiper-portfolio-icon"></i>
                </div>
            </div>
        </section>

        <!-- Contact -->
        <section class="contact section" id="contact" data-animation="slideInUp">
            <div class="section__header" data-animation="fadeInUp">
                <h2 class="section__title">お問い合わせ</h2>
                <span class="section__subtitle">お気軽にご連絡ください</span>
            </div>

            <div class="contact__container container grid">
                <div>
                    <div class="contact__information">
                        <i class="fas fa-phone contact__icon"></i>

                        <div>
                            <h3 class="contact__title">お電話</h3>
                            <span class="contact__subtitle">090-1234-5679</span>
                        </div>
                    </div>

                    <div class="contact__information">
                        <i class="fas fa-envelope contact__icon"></i>

                        <div>
                            <h3 class="contact__title">メール</h3>
                            <span class="contact__subtitle">hanako.satoh@email.com</span>
                        </div>
                    </div>

                    <div class="contact__information">
                        <i class="fas fa-map-marker-alt contact__icon"></i>

                        <div>
                            <h3 class="contact__title">所在地</h3>
                            <span class="contact__subtitle">東京都 - 日本</span>
                        </div>
                    </div>
                </div>

                <form action="" class="contact__form grid" id="contactForm">
                    <div class="contact__inputs grid">
                        <div class="contact__content">
                            <label for="name" class="contact__label">お名前</label>
                            <input type="text" id="name" name="name" class="contact__input" required>
                        </div>
                        
                        <div class="contact__content">
                            <label for="email" class="contact__label">メールアドレス</label>
                            <input type="email" id="email" name="email" class="contact__input" required>
                        </div>
                    </div>
                    
                    <div class="contact__content">
                        <label for="subject" class="contact__label">件名</label>
                        <input type="text" id="subject" name="subject" class="contact__input" required>
                    </div>
                    
                    <div class="contact__content">
                        <label for="message" class="contact__label">メッセージ</label>
                        <textarea name="message" id="message" cols="0" rows="7" class="contact__input" required></textarea>
                    </div>
                    
                    <div>
                        <button type="submit" class="button button--flex">
                            メッセージを送信
                            <i class="fas fa-paper-plane button__icon"></i>
                        </button>
                    </div>
                </form>
            </div>
        </section>
    </main>

    <!-- Footer -->
    <footer class="footer">
        <div class="footer__bg">
            <div class="footer__container container grid">
                <div>
                    <h1 class="footer__title">野崎春人</h1>
                    <span class="footer__subtitle">UIUX デザイナー</span>
                </div>

                <ul class="footer__links">
                    <li>
                        <a href="#skills" class="footer__link">スキル</a>
                    </li>
                    <li>
                        <a href="#portfolio" class="footer__link">ポートフォリオ</a>
                    </li>
                    <li>
                        <a href="#contact" class="footer__link">コンタクト</a>
                    </li>
                </ul>

                <div class="footer__socials">
                    <a href="https://behance.net/satoh-hanako" target="_blank" class="footer__social">
                        <i class="fab fa-behance"></i>
                    </a>
                    <a href="https://dribbble.com/satoh-hanako" target="_blank" class="footer__social">
                        <i class="fab fa-dribbble"></i>
                    </a>
                    <a href="https://instagram.com/satoh_design" target="_blank" class="footer__social">
                        <i class="fab fa-instagram"></i>
                    </a>
                </div>
            </div>

            <p class="footer__copy">&#169; 2024 野崎春人. All rights reserved</p>
        </div>
    </footer>

    <!-- Scroll Top -->
    <a href="#" class="scrollup" id="scroll-up">
        <i class="fas fa-arrow-up scrollup__icon"></i>
    </a>

    <!-- Toast Container -->
    <div class="toast-container" id="toastContainer"></div>

    <!-- Scripts -->
    <script type="module">
        // スキルアコーディオン機能を直接実装
        document.addEventListener('DOMContentLoaded', function() {
            const headers = document.querySelectorAll('.skills__header');
            
            headers.forEach((header, index) => {
                header.addEventListener('click', function() {
                    const content = this.parentElement;
                    const isOpen = content.classList.contains('skills__open');
                    
                    if (isOpen) {
                        content.classList.remove('skills__open');
                        content.classList.add('skills__close');
                    } else {
                        content.classList.remove('skills__close');
                        content.classList.add('skills__open');
                    }
                });
            });
        });
    </script>
    <script type="module" src="script.js"></script>
    
    <!-- Swiper JS for Portfolio Slider -->
    <script src="https://unpkg.com/swiper/swiper-bundle.min.js"></script>
    
</body>
</html> <|MERGE_RESOLUTION|>--- conflicted
+++ resolved
@@ -241,12 +241,8 @@
                                     <span class="skills__number">85%</span>
                                 </div>
                                 <div class="skills__bar">
-<<<<<<< HEAD
-                                    <span class="skills__percentage " style="width: 20%"></span>
-=======
-                                    <span class="skills__percentage" data-percentage="85"></span>
->>>>>>> a2733c86
-                                </div>
+
+
                             </div>
 
                             <div class="skills__data">
